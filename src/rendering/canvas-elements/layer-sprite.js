--- conflicted
+++ resolved
@@ -267,14 +267,9 @@
 
             if ( isCloneStamp ) {
                 if ( this._brush.down ) {
-<<<<<<< HEAD
-                    renderClonedStroke(
-                        ctx, this._brush, this, getSpriteForLayer({ id: this._toolOptions.sourceLayerId }),
+                    renderClonedStroke( ctx, this._brush, this, this._toolOptions.sourceLayerId,
                         rotatePointerLists( pointers, this.layer, width, height )
                     );
-=======
-                    renderClonedStroke( ctx, this._brush, this, this._toolOptions.sourceLayerId, pointers );
->>>>>>> 121aae97
                     // clone operation is direct-to-Layer-source
                     this.setBitmap( ctx.canvas );
                 }
