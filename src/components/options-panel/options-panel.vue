--- conflicted
+++ resolved
@@ -21,15 +21,6 @@
  * CONNECTION WITH THE SOFTWARE OR THE USE OR OTHER DEALINGS IN THE SOFTWARE.
  */
 <template>
-<<<<<<< HEAD
-    <div>
-        <div class="options-panel-wrapper">
-            <h2 v-t="'optionsPanel'"></h2>
-            <div class="content">
-                <file-selector />
-                <component :is="activeToolOptions" />
-            </div>
-=======
     <div class="options-panel-wrapper">
         <h2 v-if="!collapsed" v-t="'optionsPanel'"></h2>
         <button
@@ -42,21 +33,15 @@
             class="content"
         >
             <file-selector />
->>>>>>> afd4532a
+            <component :is="activeToolOptions" />
         </div>
     </div>
 </template>
 
 <script>
-<<<<<<< HEAD
-import { mapGetters } from "vuex";
-import FileSelector   from "./components/file-selector/file-selector";
-import messages       from "./messages.json";
-=======
-import { mapState, mapMutations } from "vuex";
+import { mapState, mapGetters, mapMutations } from "vuex";
 import FileSelector from "./components/file-selector/file-selector";
 import messages     from "./messages.json";
->>>>>>> afd4532a
 
 export default {
     i18n: { messages },
@@ -64,10 +49,20 @@
         FileSelector,
     },
     computed: {
-<<<<<<< HEAD
+        ...mapState([
+            "optionsPanelOpened",
+        ]),
         ...mapGetters([
             "activeTool",
         ]),
+        collapsed: {
+            get() {
+                return !this.optionsPanelOpened;
+            },
+            set( value ) {
+                this.setOptionsPanelOpened( !value );
+            }
+        },
         activeToolOptions() {
             switch ( this.activeTool ) {
                 default:
@@ -78,24 +73,11 @@
                     return () => import( "./components/tool-options-brush/tool-options-brush" );
             }
         },
-=======
-        ...mapState([
-            "optionsPanelOpened",
-        ]),
-        collapsed: {
-            get() {
-                return !this.optionsPanelOpened;
-            },
-            set( value ) {
-                this.setOptionsPanelOpened( !value );
-            }
-        },
     },
     methods: {
         ...mapMutations([
             "setOptionsPanelOpened",
         ]),
->>>>>>> afd4532a
     }
 };
 </script>
