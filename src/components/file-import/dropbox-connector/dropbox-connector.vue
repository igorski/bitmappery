/**
 * The MIT License (MIT)
 *
 * Igor Zinken 2020-2022 - https://www.igorski.nl
 *
 * Permission is hereby granted, free of charge, to any person obtaining a copy of
 * this software and associated documentation files (the "Software"), to deal in
 * the Software without restriction, including without limitation the rights to
 * use, copy, modify, merge, publish, distribute, sublicense, and/or sell copies of
 * the Software, and to permit persons to whom the Software is furnished to do so,
 * subject to the following conditions:
 *
 * The above copyright notice and this permission notice shall be included in all
 * copies or substantial portions of the Software.
 *
 * THE SOFTWARE IS PROVIDED "AS IS", WITHOUT WARRANTY OF ANY KIND, EXPRESS OR
 * IMPLIED, INCLUDING BUT NOT LIMITED TO THE WARRANTIES OF MERCHANTABILITY, FITNESS
 * FOR A PARTICULAR PURPOSE AND NONINFRINGEMENT. IN NO EVENT SHALL THE AUTHORS OR
 * COPYRIGHT HOLDERS BE LIABLE FOR ANY CLAIM, DAMAGES OR OTHER LIABILITY, WHETHER
 * IN AN ACTION OF CONTRACT, TORT OR OTHERWISE, ARISING FROM, OUT OF OR IN
 * CONNECTION WITH THE SOFTWARE OR THE USE OR OTHER DEALINGS IN THE SOFTWARE.
 */
<template>
    <div class="form">
        <template v-if="!authenticated">
            <button
                v-if="authUrl"
                v-t="'loginToDropbox'"
                type="button"
                class="button dropbox"
                @click="loginDropbox()"
            ></button>
        </template>
        <template v-if="authenticated || awaitingConnection">
            <button
                v-t="authenticated ? 'importFromDropbox' : 'connectingToDropbox'"
                type="button"
                class="button dropbox"
                :disabled="awaitingConnection"
                @click="openFileBrowserDropbox()"
            ></button>
        </template>
    </div>
</template>

<script>
import CloudServiceConnector from "@/mixins/cloud-service-connector";
import sharedMessages from "@/messages.json"; // for CloudServiceConnector
import messages from "./messages.json";

export default {
    i18n: { messages, sharedMessages },
    mixins: [ CloudServiceConnector ],
    data: () => ({
        loading: true,
    }),
    computed: {
        awaitingConnection() {
            return !this.authenticated && !this.authUrl;
        },
    },
    async created() {
        this.loading = true;
<<<<<<< HEAD

        // note we wrap the authentication check inside a global loading state as Dropbox
        // API has been observed to have high latencies
        const LOADING_KEY = "dbxc";
        this.setLoading( LOADING_KEY );
        this.authenticated = await isAuthenticated();
        this.unsetLoading( LOADING_KEY );

        if ( this.authenticated ) {
            if ( !this.dropboxConnected ) {
                this.showConnectionMessage();
            }
            this.openFileBrowser();
        } else {
            this.authUrl = await requestLogin(
                window.dropboxClientId || localStorage?.getItem( "dropboxClientId" ),
                window.dropboxRedirect || `${window.location.href}login.html`
            );
            this.openDialog({
                type: "confirm",
                title: this.$t( "establishConnection" ),
                message: this.$t( "connectionExpl" ),
                confirm: () => this.login(),
            });
        }
=======
        await this.initDropbox();
>>>>>>> dbf1bce6
        this.loading = false;
    },
};
</script>

<style lang="scss" scoped>
@import "@/styles/third-party";
</style><|MERGE_RESOLUTION|>--- conflicted
+++ resolved
@@ -61,35 +61,7 @@
     },
     async created() {
         this.loading = true;
-<<<<<<< HEAD
-
-        // note we wrap the authentication check inside a global loading state as Dropbox
-        // API has been observed to have high latencies
-        const LOADING_KEY = "dbxc";
-        this.setLoading( LOADING_KEY );
-        this.authenticated = await isAuthenticated();
-        this.unsetLoading( LOADING_KEY );
-
-        if ( this.authenticated ) {
-            if ( !this.dropboxConnected ) {
-                this.showConnectionMessage();
-            }
-            this.openFileBrowser();
-        } else {
-            this.authUrl = await requestLogin(
-                window.dropboxClientId || localStorage?.getItem( "dropboxClientId" ),
-                window.dropboxRedirect || `${window.location.href}login.html`
-            );
-            this.openDialog({
-                type: "confirm",
-                title: this.$t( "establishConnection" ),
-                message: this.$t( "connectionExpl" ),
-                confirm: () => this.login(),
-            });
-        }
-=======
         await this.initDropbox();
->>>>>>> dbf1bce6
         this.loading = false;
     },
 };
